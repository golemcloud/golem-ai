<<<<<<< HEAD
[package]
name = "golem-vector-pinecone"
version = "0.0.0"
edition = "2021"
license = "Apache-2.0"
homepage = "https://golem.cloud"
repository = "https://github.com/golemcloud/golem-llm"
description = "WebAssembly component for Pinecone vector database, with Golem Cloud"

[lib]
path = "src/lib.rs"
crate-type = ["cdylib"]

[features]
# Enable this feature once real functionality is implemented.
default = ["durability"]
durability = ["golem-rust/durability", "golem-vector/durability"]

[dependencies]
golem-vector = { path = "../vector", version = "0.0.0", default-features = false }
log = { workspace = true }
golem-rust = { workspace = true }
reqwest = { workspace = true }
serde = { workspace = true, features = ["derive"] }
serde_json = { workspace = true }
wit-bindgen-rt = { workspace = true }
base64 = { workspace = true }

[package.metadata.component]
package = "golem:vector-pinecone"

[package.metadata.component.bindings]
# No bindings generated yet – will be enabled later.
generate_unused_types = true

[package.metadata.component.bindings.with]
"golem:vector/types@1.0.0" = "golem_vector::golem::vector::types"
"golem:vector/collections@1.0.0" = "golem_vector::golem::vector::collections"
"golem:vector/vectors@1.0.0" = "golem_vector::golem::vector::vectors"
"golem:vector/search@1.0.0" = "golem_vector::golem::vector::search"
"golem:vector/search-extended@1.0.0" = "golem_vector::golem::vector::search_extended"
"golem:vector/namespaces@1.0.0" = "golem_vector::golem::vector::namespaces"
"golem:vector/connection@1.0.0" = "golem_vector::golem::vector::connection"

[package.metadata.component.target]
# Re-use the shared top-level WIT definitions
path = "../wit"
=======
[package]
name = "golem-vector-pinecone"
version = "0.0.0"
edition = "2021"
license = "Apache-2.0"
homepage = "https://golem.cloud"
repository = "https://github.com/golemcloud/golem-llm"
description = "WebAssembly component for Pinecone vector database, with Golem Cloud"

[lib]
path = "src/lib.rs"
crate-type = ["cdylib"]

[features]
# Enable this feature once real functionality is implemented.
default = ["durability"]
durability = ["golem-rust/durability", "golem-vector/durability"]

[dependencies]
golem-vector = { path = "../vector", version = "0.0.0", default-features = false }
log = { workspace = true }
golem-rust = { workspace = true }
reqwest = { workspace = true }
serde = { workspace = true, features = ["derive"] }
serde_json = { workspace = true }
wit-bindgen-rt = { workspace = true }
<<<<<<< HEAD
<<<<<<< HEAD
base64 = { workspace = true }
=======
>>>>>>> a6364a7537634b59f83c3bc53e389acf5dd86b49
=======
>>>>>>> 99fae2e2b91a5f023d76b6603d8b38164ebb18da

[package.metadata.component]
package = "golem:vector-pinecone"

[package.metadata.component.bindings]
# No bindings generated yet – will be enabled later.
generate_unused_types = true

[package.metadata.component.bindings.with]
"golem:vector/types@1.0.0" = "golem_vector::golem::vector::types"
"golem:vector/collections@1.0.0" = "golem_vector::golem::vector::collections"
"golem:vector/vectors@1.0.0" = "golem_vector::golem::vector::vectors"
"golem:vector/search@1.0.0" = "golem_vector::golem::vector::search"
"golem:vector/search-extended@1.0.0" = "golem_vector::golem::vector::search_extended"
"golem:vector/namespaces@1.0.0" = "golem_vector::golem::vector::namespaces"
"golem:vector/connection@1.0.0" = "golem_vector::golem::vector::connection"

[package.metadata.component.target]
# Re-use the shared top-level WIT definitions
path = "../wit"
>>>>>>> 59898aa0
<|MERGE_RESOLUTION|>--- conflicted
+++ resolved
@@ -1,4 +1,3 @@
-<<<<<<< HEAD
 [package]
 name = "golem-vector-pinecone"
 version = "0.0.0"
@@ -45,59 +44,4 @@
 
 [package.metadata.component.target]
 # Re-use the shared top-level WIT definitions
-path = "../wit"
-=======
-[package]
-name = "golem-vector-pinecone"
-version = "0.0.0"
-edition = "2021"
-license = "Apache-2.0"
-homepage = "https://golem.cloud"
-repository = "https://github.com/golemcloud/golem-llm"
-description = "WebAssembly component for Pinecone vector database, with Golem Cloud"
-
-[lib]
-path = "src/lib.rs"
-crate-type = ["cdylib"]
-
-[features]
-# Enable this feature once real functionality is implemented.
-default = ["durability"]
-durability = ["golem-rust/durability", "golem-vector/durability"]
-
-[dependencies]
-golem-vector = { path = "../vector", version = "0.0.0", default-features = false }
-log = { workspace = true }
-golem-rust = { workspace = true }
-reqwest = { workspace = true }
-serde = { workspace = true, features = ["derive"] }
-serde_json = { workspace = true }
-wit-bindgen-rt = { workspace = true }
-<<<<<<< HEAD
-<<<<<<< HEAD
-base64 = { workspace = true }
-=======
->>>>>>> a6364a7537634b59f83c3bc53e389acf5dd86b49
-=======
->>>>>>> 99fae2e2b91a5f023d76b6603d8b38164ebb18da
-
-[package.metadata.component]
-package = "golem:vector-pinecone"
-
-[package.metadata.component.bindings]
-# No bindings generated yet – will be enabled later.
-generate_unused_types = true
-
-[package.metadata.component.bindings.with]
-"golem:vector/types@1.0.0" = "golem_vector::golem::vector::types"
-"golem:vector/collections@1.0.0" = "golem_vector::golem::vector::collections"
-"golem:vector/vectors@1.0.0" = "golem_vector::golem::vector::vectors"
-"golem:vector/search@1.0.0" = "golem_vector::golem::vector::search"
-"golem:vector/search-extended@1.0.0" = "golem_vector::golem::vector::search_extended"
-"golem:vector/namespaces@1.0.0" = "golem_vector::golem::vector::namespaces"
-"golem:vector/connection@1.0.0" = "golem_vector::golem::vector::connection"
-
-[package.metadata.component.target]
-# Re-use the shared top-level WIT definitions
-path = "../wit"
->>>>>>> 59898aa0
+path = "../wit"