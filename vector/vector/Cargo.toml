<<<<<<< HEAD
[package]
name = "golem-vector"
version = "0.0.0"
edition = "2021"
license = "Apache-2.0"
homepage = "https://golem.cloud"
repository = "https://github.com/golemcloud/golem-llm"
description = "WebAssembly components for working with Vector Database APIs, with special support for Golem Cloud"

[lib]
path = "src/lib.rs"
crate-type = ["rlib"]

[dependencies]
golem-rust = { workspace = true }
log = { workspace = true }
reqwest = { workspace = true }
thiserror = "2.0.12"
wasi-logger = "0.1.2"
wit-bindgen = { workspace = true }
serde = { workspace = true }
serde_json = { workspace = true }

[features]
default = []
durability = ["golem-rust/durability"]

[lints.rust]
dead_code = "allow"
=======
[package]
name = "golem-vector"
version = "0.0.0"
edition = "2021"
license = "Apache-2.0"
homepage = "https://golem.cloud"
repository = "https://github.com/golemcloud/golem-llm"
description = "WebAssembly components for working with Vector Database APIs, with special support for Golem Cloud"

[lib]
path = "src/lib.rs"
crate-type = ["rlib"]

[dependencies]
golem-rust = { workspace = true }
log = { workspace = true }
reqwest = { workspace = true }
thiserror = "2.0.12"
wasi-logger = "0.1.2"
<<<<<<< HEAD
<<<<<<< HEAD
wit-bindgen = { workspace = true }
=======
wit-bindgen = { version = "0.43.0" }
>>>>>>> a6364a7537634b59f83c3bc53e389acf5dd86b49
=======
wit-bindgen = { version = "0.43.0" }
>>>>>>> 99fae2e2b91a5f023d76b6603d8b38164ebb18da
serde = { workspace = true }
serde_json = { workspace = true }

[features]
default = []
durability = ["golem-rust/durability"]

[lints.rust]
dead_code = "allow"
>>>>>>> 59898aa0
<|MERGE_RESOLUTION|>--- conflicted
+++ resolved
@@ -1,4 +1,3 @@
-<<<<<<< HEAD
 [package]
 name = "golem-vector"
 version = "0.0.0"
@@ -27,43 +26,4 @@
 durability = ["golem-rust/durability"]
 
 [lints.rust]
-dead_code = "allow"
-=======
-[package]
-name = "golem-vector"
-version = "0.0.0"
-edition = "2021"
-license = "Apache-2.0"
-homepage = "https://golem.cloud"
-repository = "https://github.com/golemcloud/golem-llm"
-description = "WebAssembly components for working with Vector Database APIs, with special support for Golem Cloud"
-
-[lib]
-path = "src/lib.rs"
-crate-type = ["rlib"]
-
-[dependencies]
-golem-rust = { workspace = true }
-log = { workspace = true }
-reqwest = { workspace = true }
-thiserror = "2.0.12"
-wasi-logger = "0.1.2"
-<<<<<<< HEAD
-<<<<<<< HEAD
-wit-bindgen = { workspace = true }
-=======
-wit-bindgen = { version = "0.43.0" }
->>>>>>> a6364a7537634b59f83c3bc53e389acf5dd86b49
-=======
-wit-bindgen = { version = "0.43.0" }
->>>>>>> 99fae2e2b91a5f023d76b6603d8b38164ebb18da
-serde = { workspace = true }
-serde_json = { workspace = true }
-
-[features]
-default = []
-durability = ["golem-rust/durability"]
-
-[lints.rust]
-dead_code = "allow"
->>>>>>> 59898aa0
+dead_code = "allow"