--- conflicted
+++ resolved
@@ -206,13 +206,22 @@
     provider-metadata-json: option<string>,
   }
 
-<<<<<<< HEAD
   // --- Error Handling ---
 
+  /// LLM error
   record chat-error {
-=======
+    /// Error code
+    code: error-code,
+    /// Error message
+    message: string,
+    /// More details in JSON, in a provider-specific format
+    provider-error-json: option<string>,
+  }
+
+  // --- Chat Response ---
+
   /// Response from an LLM
-  record complete-response {
+  record chat-response {
     /// Response ID
     id: string,
     /// Result contents
@@ -223,44 +232,16 @@
     metadata: response-metadata,
   }
 
-  // --- Error Handling ---
-
-  /// LLM error
-  record error {
-    /// Error code
->>>>>>> cf63a795
-    code: error-code,
-    /// Error message
-    message: string,
-    /// More details in JSON, in a provider-specific format
-    provider-error-json: option<string>,
-  }
-
-  // --- Chat Response ---
-
-  record chat-response {
-    id: string,
-    content: list<content-part>,
-    tool-calls: list<tool-call>,
-    metadata: response-metadata,
-  }
-
   // --- Chat event  ---
 
-  /// One resulting event in an LLM conversation
+  /// Chat events that can happen during a chat session
   variant chat-event {
-<<<<<<< HEAD
+    /// Message asked by the user
     message(message),
+    /// Response from the LMM
     response(chat-response),
+    /// Provided tool results
     tool-results(list<tool-result>),
-=======
-    /// A response in the conversation
-    message(complete-response),
-    /// A request for calling one or more tools
-    tool-request(list<tool-call>),
-    /// An error in the conversation
-    error(error),
->>>>>>> cf63a795
   }
 
   // --- Streaming ---
@@ -279,47 +260,26 @@
     delta(stream-delta),
     /// Converstation finished
     finish(response-metadata),
-<<<<<<< HEAD
-=======
-    /// Conversation failed
-    error(error),
->>>>>>> cf63a795
   }
 
   /// Represents an ongoing streaming LLM conversation
   resource chat-stream {
-<<<<<<< HEAD
+    /// Polls for the next chunk of stream events
     poll-next: func() -> result<option<list<stream-event>>, chat-error>;
+    /// Blocks until the next chunk of stream events is available
     get-next: func() -> result<list<stream-event>, chat-error>;
-=======
-    /// Polls for the next chunk of stream events
-    get-next: func() -> option<list<stream-event>>;
-    /// Blocks until the next chunk of stream events is available
-    blocking-get-next: func() -> list<stream-event>;
->>>>>>> cf63a795
   }
 
   // --- Core Functions ---
 
-  /// Make a single call to the LLM. Continue the conversation with `continue` if needed.
+  /// Make a single call to the LLM.
+  /// To continue the conversation:
+  /// - append tool responses and new messages to the events and use send again
+  /// - or use the chat-session wrapper, which help in maintaining the chat events
   send: func(
-<<<<<<< HEAD
     config: config,
     events: list<chat-event>,
   ) -> result<chat-response, chat-error>;
-=======
-    messages: list<message>,
-    config: config
-  ) -> chat-event;
-
-  /// Continues a previous conversation initiated by `send` or a previous `continue`, by sending the updated
-  /// set of messages, and possible set of tool call results.
-  continue: func(
-    messages: list<message>,
-    tool-results: list<tuple<tool-call, tool-result>>,
-    config: config
-  ) -> chat-event;
->>>>>>> cf63a795
 
   /// Makes a single call to the LLM and gets back a streaming API to receive the response in chunks.
   %stream: func(
@@ -329,22 +289,28 @@
 
   // --- Chat session ---
 
+  /// Chat session is a simple wrapper on top of events to help with maintaining chat sessions
   resource chat-session {
+    /// Create new session with the provided config
     constructor(config: config);
 
+    /// Add a single user message to the chat events
     add-message: func(message: message);
+    /// Add multiple user messages to the chat events
     add-messages: func(messages: list<message>);
+    /// Add a single tool result to the chat events
     add-tool-result: func(tool-result: tool-result);
+    /// Add multiple tool results to the chat events
     add-tool-results: func(tool-results: list<tool-result>);
 
-    // Observe all events in the session
+    /// Observe all events in the session
     get-chat-events: func() -> list<chat-event>;
-    // Replace events in the session, which allows e.g. compacting them
+    // Replace all events in the session, which allows e.g. compacting them
     set-chat-events: func(events: list<chat-event>);
 
-    // Successful responses are automatically added to the session chat events
+    /// Send the full accumulated chat events, responses are automatically added to the session chat events
     send: func() -> result<chat-response, chat-error>;
-    // Successful responses are automatically added to the session chat events
+    /// Like Send, but streams responses
     %stream: func() -> chat-stream;
   }
 }
