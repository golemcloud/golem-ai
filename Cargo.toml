--- conflicted
+++ resolved
@@ -29,16 +29,13 @@
     "video/runway",
     "video/veo",
     "video/stability",
-<<<<<<< HEAD
     "stt/stt",
     "stt/google",
     "stt/azure",
     "stt/amazon",
     "stt/deepgram",
     "stt/whisper",
-=======
     "exec/exec",
->>>>>>> a037feae
 ]
 
 [profile.release]
@@ -49,15 +46,11 @@
 [workspace.dependencies]
 golem-llm = { path = "llm/llm", version = "0.0.0", default-features = false }
 golem-search = { path = "search/search", version = "0.0.0", default-features = false}
+golem-video = { path = "video/video", version = "0.0.0", default-features = false}
 golem-graph = { path = "graph/graph" , version = "0.0.0" ,default-features =false}
-golem-video = { path = "video/video", version = "0.0.0", default-features = false}
-<<<<<<< HEAD
 golem-stt = { path = "stt/stt", version = "0.0.0", default-features = false }
 golem-rust = "1.6.0"
-=======
 futures = "0.3.31"
-golem-rust = "=1.5.5"
->>>>>>> a037feae
 log = "0.4.27"
 reqwest = { git = "https://github.com/golemcloud/reqwest", branch = "update-may-2025", features = [
     "json",
