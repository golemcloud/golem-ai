[workspace]
resolver = "2"

members = [
    "llm/llm",
    "llm/bedrock",
    "llm/anthropic",
    "llm/grok",
    "llm/ollama",
    "llm/openai",
    "llm/openrouter",
    "websearch/websearch",
    "websearch/brave",
    "websearch/google",
    "websearch/serper",
    "websearch/tavily",
    "search/search",
    "search/elasticsearch",
    "search/algolia",
    "search/meilisearch",
    "search/opensearch",
    "search/typesense",
    "graph/graph",
    "graph/arangodb",
    "graph/janusgraph",
    "graph/neo4j",
    "video/video",
    "video/kling",
    "video/runway",
    "video/veo",
    "video/stability",
<<<<<<< HEAD
    "tts/tts",
    "tts/aws",
    "tts/deepgram",
    "tts/elevenlabs",
    "tts/google"
=======
    "exec/exec",
>>>>>>> a037feae
]

[profile.release]
debug = false
lto = true
opt-level = 's'

[workspace.dependencies]
golem-llm = { path = "llm/llm", version = "0.0.0", default-features = false }
golem-search = { path = "search/search", version = "0.0.0", default-features = false}
golem-graph = { path = "graph/graph" , version = "0.0.0" ,default-features =false}
golem-video = { path = "video/video", version = "0.0.0", default-features = false}
<<<<<<< HEAD
golem-tts = { path = "tts/tts" , version = "0.0.0" , default-features= false}
golem-rust = "1.6.0"
=======
futures = "0.3.31"
golem-rust = "=1.5.5"
>>>>>>> a037feae
log = "0.4.27"
reqwest = { git = "https://github.com/golemcloud/reqwest", branch = "update-may-2025", features = [
    "json",
] }
serde = { version = "1.0", features = ["derive"] }
serde_json = { version = "1.0" }
wasi = "=0.13.1+wasi-0.2.0"
wstd = { git = "https://github.com/golemcloud/wstd", branch = "0.5.3-wasi-0.2.0" }
wit-bindgen-rt = { version = "0.40.0", features = ["bitflags"] }
base64 = { version = "0.22.1" }
mime_guess = { version = "2.0.5" }
url = { version = "2.5.4" }<|MERGE_RESOLUTION|>--- conflicted
+++ resolved
@@ -29,16 +29,13 @@
     "video/runway",
     "video/veo",
     "video/stability",
-<<<<<<< HEAD
+    "exec/exec",
     "tts/tts",
     "tts/aws",
     "tts/deepgram",
     "tts/elevenlabs",
     "tts/google"
-=======
-    "exec/exec",
->>>>>>> a037feae
-]
+    ]
 
 [profile.release]
 debug = false
@@ -50,13 +47,9 @@
 golem-search = { path = "search/search", version = "0.0.0", default-features = false}
 golem-graph = { path = "graph/graph" , version = "0.0.0" ,default-features =false}
 golem-video = { path = "video/video", version = "0.0.0", default-features = false}
-<<<<<<< HEAD
 golem-tts = { path = "tts/tts" , version = "0.0.0" , default-features= false}
-golem-rust = "1.6.0"
-=======
 futures = "0.3.31"
 golem-rust = "=1.5.5"
->>>>>>> a037feae
 log = "0.4.27"
 reqwest = { git = "https://github.com/golemcloud/reqwest", branch = "update-may-2025", features = [
     "json",
