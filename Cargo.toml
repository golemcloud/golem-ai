--- conflicted
+++ resolved
@@ -19,20 +19,17 @@
     "search/algolia",
     "search/meilisearch",
     "search/opensearch",
-<<<<<<< HEAD
     "search/typesense", 
     "graph/graph",
     "graph/neo4j",
     "graph/arangodb",
     "graph/janusgraph"
-=======
-    "search/typesense",
+
     "video/video",
     "video/kling",
     "video/runway",
     "video/veo",
     "video/stability",
->>>>>>> 9ac145df
 ]
 
 [profile.release]
