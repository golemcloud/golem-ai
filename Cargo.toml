[workspace]
resolver = "2"

members = [
    "llm/llm",
    "llm/bedrock",
    "llm/anthropic",
    "llm/grok",
    "llm/ollama",
    "llm/openai",
    "llm/openrouter",
    "websearch/websearch",
    "websearch/brave",
    "websearch/google",
    "websearch/serper",
    "websearch/tavily",
    "search/search",
    "search/elasticsearch",
    "search/algolia",
    "search/meilisearch",
    "search/opensearch",
    "search/typesense",
    "graph/graph",
    "graph/arangodb",
    "graph/janusgraph",
    "graph/neo4j",
    "video/video",
    "video/kling",
    "video/runway",
    "video/veo",
    "video/stability",
    "vector/vector",
    "vector/pgvector",
    "vector/milvus",
    "vector/pinecone",
    "vector/qdrant",
    "exec/exec",
    "stt/stt",
    "stt/whisper",
    "stt/deepgram",
    "stt/aws",
    "stt/azure",
    "stt/google",
]

[profile.release]
debug = false
lto = true
opt-level = 's'

[workspace.dependencies]
golem-llm = { path = "llm/llm", version = "0.0.0", default-features = false }
<<<<<<< HEAD
golem-search = { path = "search/search", version = "0.0.0", default-features = false}
golem-graph = { path = "graph/graph" , version = "0.0.0" ,default-features =false}
golem-video = { path = "video/video", version = "0.0.0", default-features = false}
golem-vector = { path = "vector/vector", version = "0.0.0", default-features = false}
=======
golem-search = { path = "search/search", version = "0.0.0", default-features = false }
golem-graph = { path = "graph/graph", version = "0.0.0", default-features = false }
golem-video = { path = "video/video", version = "0.0.0", default-features = false }
golem-stt = { path = "stt/stt", version = "0.0.0", default-features = false }
>>>>>>> 309e2ea8
futures = "0.3.31"
golem-rust = "=1.5.5"
log = "0.4.27"
reqwest = { git = "https://github.com/golemcloud/reqwest", branch = "update-may-2025", features = [
    "json",
] }
serde = { version = "1.0", features = ["derive"] }
serde_json = { version = "1.0" }
serde_urlencoded = "0.7.1"
wasi = "=0.13.1"
wstd = { git = "https://github.com/golemcloud/wstd", branch = "0.5.3-wasi-0.2.0" }
wit-bindgen = { version = "0.43.0" }
wit-bindgen-rt = { version = "0.43.0", features = ["bitflags"] }
wit-bindgen-rust-macro = { version = "0.43.0" }
base64 = { version = "0.22.1" }
mime_guess = { version = "2.0.5" }
url = { version = "2.5.4" }
urlencoding = { version = "2.1.3" }
bytes = { version = "1.6.0" }


# Workspace lints configuration
[workspace.lints.rust]
# Allow the mismatched lifetime syntaxes lint that causes issues in some Rust versions
mismatched_lifetime_syntaxes = "allow"
# Allow dead code warnings that become errors under -D warnings
dead_code = "allow"<|MERGE_RESOLUTION|>--- conflicted
+++ resolved
@@ -50,17 +50,10 @@
 
 [workspace.dependencies]
 golem-llm = { path = "llm/llm", version = "0.0.0", default-features = false }
-<<<<<<< HEAD
-golem-search = { path = "search/search", version = "0.0.0", default-features = false}
-golem-graph = { path = "graph/graph" , version = "0.0.0" ,default-features =false}
-golem-video = { path = "video/video", version = "0.0.0", default-features = false}
-golem-vector = { path = "vector/vector", version = "0.0.0", default-features = false}
-=======
 golem-search = { path = "search/search", version = "0.0.0", default-features = false }
 golem-graph = { path = "graph/graph", version = "0.0.0", default-features = false }
 golem-video = { path = "video/video", version = "0.0.0", default-features = false }
 golem-stt = { path = "stt/stt", version = "0.0.0", default-features = false }
->>>>>>> 309e2ea8
 futures = "0.3.31"
 golem-rust = "=1.5.5"
 log = "0.4.27"
@@ -81,10 +74,9 @@
 urlencoding = { version = "2.1.3" }
 bytes = { version = "1.6.0" }
 
-
 # Workspace lints configuration
 [workspace.lints.rust]
 # Allow the mismatched lifetime syntaxes lint that causes issues in some Rust versions
 mismatched_lifetime_syntaxes = "allow"
 # Allow dead code warnings that become errors under -D warnings
-dead_code = "allow"+dead_code = "allow"
