<<<<<<< HEAD
[workspace]
resolver = "2"

members = [
    "llm/llm",
    "llm/bedrock",
    "llm/anthropic",
    "llm/grok",
    "llm/ollama",
    "llm/openai",
    "llm/openrouter",
    "websearch/websearch",
    "websearch/brave",
    "websearch/google",
    "websearch/serper",
    "websearch/tavily",
    "search/search",
    "search/elasticsearch",
    "search/algolia",
    "search/meilisearch",
    "search/opensearch",
    "search/typesense",
    "graph/graph",
    "graph/arangodb",
    "graph/janusgraph",
    "graph/neo4j",
    "video/video",
    "video/kling",
    "video/runway",
    "video/veo",
    "video/stability",
    "vector/vector",
    "vector/qdrant",
    "vector/pinecone",
    "vector/pgvector",
    "vector/milvus",
    "exec/exec",
]

[profile.release]
debug = false
lto = true
opt-level = 's'

[workspace.dependencies]
golem-llm = { path = "llm/llm", version = "0.0.0", default-features = false }
golem-search = { path = "search/search", version = "0.0.0", default-features = false}
golem-graph = { path = "graph/graph" , version = "0.0.0" ,default-features =false}
golem-video = { path = "video/video", version = "0.0.0", default-features = false}
golem-vector = { path = "vector/vector", version = "0.0.0", default-features = false}
futures = "0.3.31"
golem-rust = "=1.5.5"
log = "0.4.27"
reqwest = { git = "https://github.com/golemcloud/reqwest", branch = "update-may-2025", features = [
    "json",
] }
serde = { version = "1.0", features = ["derive"] }
serde_json = { version = "1.0" }
serde_urlencoded = "0.7.1"
wasi = "=0.13.1"
wstd = { git = "https://github.com/golemcloud/wstd", branch = "0.5.3-wasi-0.2.0" }
wit-bindgen = { version = "0.43.0" }
wit-bindgen-rt = { version = "0.43.0", features = ["bitflags"] }
wit-bindgen-rust-macro = { version = "0.43.0" }
base64 = { version = "0.22.1" }
mime_guess = { version = "2.0.5" }
url = { version = "2.5.4" }
urlencoding = { version = "2.1.3" }
bytes = { version = "1.6.0" }


# Workspace lints configuration
[workspace.lints.rust]
# Allow the mismatched lifetime syntaxes lint that causes issues in some Rust versions
mismatched_lifetime_syntaxes = "allow"
# Allow dead code warnings that become errors under -D warnings
dead_code = "allow"
=======
[workspace]
resolver = "2"

members = [
    "llm/llm",
    "llm/bedrock",
    "llm/anthropic",
    "llm/grok",

    "llm/ollama",
    "llm/openai",h
    "llm/openrouter",
    "websearch/websearch",
    "websearch/brave",
    "websearch/google",
    "websearch/serper",
    "websearch/tavily",
    "search/search",
    "search/elasticsearch",
    "search/algolia",
    "search/meilisearch",
    "search/opensearch",
    "search/typesense",
    "graph/graph",
    "graph/arangodb",
    "graph/janusgraph",
    "graph/neo4j",
    "video/video",
    "video/kling",
    "video/runway",
    "video/veo",
    "video/stability",
    "vector/vector",
    "vector/qdrant",
    "vector/pinecone",
    "vector/pgvector",
    "vector/milvus",
    "exec/exec",
]

[profile.release]
debug = false
lto = true
opt-level = 's'

[workspace.dependencies]
golem-llm = { path = "llm/llm", version = "0.0.0", default-features = false }
golem-search = { path = "search/search", version = "0.0.0", default-features = false}
golem-graph = { path = "graph/graph" , version = "0.0.0" ,default-features =false}
golem-video = { path = "video/video", version = "0.0.0", default-features = false}
golem-vector = { path = "vector/vector", version = "0.0.0", default-features = false}
futures = "0.3.31"
golem-rust = "=1.5.5"
log = "0.4.27"
reqwest = { git = "https://github.com/golemcloud/reqwest", branch = "update-may-2025", features = [
    "json",
] }
serde = { version = "1.0", features = ["derive"] }
serde_json = { version = "1.0" }
serde_urlencoded = "0.7.1"
wasi = "=0.13.1"
wstd = { git = "https://github.com/golemcloud/wstd", branch = "0.5.3-wasi-0.2.0" }
wit-bindgen = { version = "0.43.0" }
wit-bindgen-rt = { version = "0.43.0", features = ["bitflags"] }
wit-bindgen-rust-macro = { version = "0.43.0" }
base64 = { version = "0.22.1" }
mime_guess = { version = "2.0.5" }
url = { version = "2.5.4" }
urlencoding = { version = "2.1.3" }
bytes = { version = "1.6.0" }


# Workspace lints configuration
[workspace.lints.rust]
# Allow the mismatched lifetime syntaxes lint that causes issues in some Rust versions
mismatched_lifetime_syntaxes = "allow"
# Allow dead code warnings that become errors under -D warnings
dead_code = "allow"
>>>>>>> 59898aa0
<|MERGE_RESOLUTION|>--- conflicted
+++ resolved
@@ -1,4 +1,3 @@
-<<<<<<< HEAD
 [workspace]
 resolver = "2"
 
@@ -75,84 +74,4 @@
 # Allow the mismatched lifetime syntaxes lint that causes issues in some Rust versions
 mismatched_lifetime_syntaxes = "allow"
 # Allow dead code warnings that become errors under -D warnings
-dead_code = "allow"
-=======
-[workspace]
-resolver = "2"
-
-members = [
-    "llm/llm",
-    "llm/bedrock",
-    "llm/anthropic",
-    "llm/grok",
-
-    "llm/ollama",
-    "llm/openai",h
-    "llm/openrouter",
-    "websearch/websearch",
-    "websearch/brave",
-    "websearch/google",
-    "websearch/serper",
-    "websearch/tavily",
-    "search/search",
-    "search/elasticsearch",
-    "search/algolia",
-    "search/meilisearch",
-    "search/opensearch",
-    "search/typesense",
-    "graph/graph",
-    "graph/arangodb",
-    "graph/janusgraph",
-    "graph/neo4j",
-    "video/video",
-    "video/kling",
-    "video/runway",
-    "video/veo",
-    "video/stability",
-    "vector/vector",
-    "vector/qdrant",
-    "vector/pinecone",
-    "vector/pgvector",
-    "vector/milvus",
-    "exec/exec",
-]
-
-[profile.release]
-debug = false
-lto = true
-opt-level = 's'
-
-[workspace.dependencies]
-golem-llm = { path = "llm/llm", version = "0.0.0", default-features = false }
-golem-search = { path = "search/search", version = "0.0.0", default-features = false}
-golem-graph = { path = "graph/graph" , version = "0.0.0" ,default-features =false}
-golem-video = { path = "video/video", version = "0.0.0", default-features = false}
-golem-vector = { path = "vector/vector", version = "0.0.0", default-features = false}
-futures = "0.3.31"
-golem-rust = "=1.5.5"
-log = "0.4.27"
-reqwest = { git = "https://github.com/golemcloud/reqwest", branch = "update-may-2025", features = [
-    "json",
-] }
-serde = { version = "1.0", features = ["derive"] }
-serde_json = { version = "1.0" }
-serde_urlencoded = "0.7.1"
-wasi = "=0.13.1"
-wstd = { git = "https://github.com/golemcloud/wstd", branch = "0.5.3-wasi-0.2.0" }
-wit-bindgen = { version = "0.43.0" }
-wit-bindgen-rt = { version = "0.43.0", features = ["bitflags"] }
-wit-bindgen-rust-macro = { version = "0.43.0" }
-base64 = { version = "0.22.1" }
-mime_guess = { version = "2.0.5" }
-url = { version = "2.5.4" }
-urlencoding = { version = "2.1.3" }
-bytes = { version = "1.6.0" }
-
-
-# Workspace lints configuration
-[workspace.lints.rust]
-# Allow the mismatched lifetime syntaxes lint that causes issues in some Rust versions
-mismatched_lifetime_syntaxes = "allow"
-# Allow dead code warnings that become errors under -D warnings
-dead_code = "allow"
->>>>>>> 59898aa0
+dead_code = "allow"