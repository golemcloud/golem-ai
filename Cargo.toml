--- conflicted
+++ resolved
@@ -15,8 +15,4 @@
 serde = { version = "1.0", features = ["derive"] }
 serde_json = { version = "1.0" }
 wit-bindgen-rt = { version = "0.40.0", features = ["bitflags"] }
-<<<<<<< HEAD
-base64 = "0.22.1"
-=======
-base64 = { version = "0.22.1" }
->>>>>>> 2ceb941f
+base64 = { version = "0.22.1" }