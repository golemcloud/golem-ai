[workspace]
resolver = "2"

members = [
    "llm/llm",
    "llm/bedrock",
    "llm/anthropic",
    "llm/grok",
    "llm/ollama",
    "llm/openai",
    "llm/openrouter",
<<<<<<< HEAD
    "web-search/web-search",
    "web-search/brave",
    "web-search/google",
    "web-search/serper",
    "web-search/tavily",
    "web-search/exa",
=======
    "search/search",
    "search/elasticsearch",
    "search/algolia",
    "search/meilisearch",
    "search/opensearch",
    "search/typesense"
>>>>>>> 0a5f0135
]

[profile.release]
debug = false
lto = true
opt-level = 's'

[workspace.dependencies]
golem-llm = { path = "llm/llm", version = "0.0.0", default-features = false }
golem-search = { path = "search/search", version = "0.0.0", default-features = false}
golem-rust = "1.6.0"
log = "0.4.27"
reqwest = { git = "https://github.com/golemcloud/reqwest", branch = "update-may-2025", features = [
    "json",
] }
serde = { version = "1.0", features = ["derive"] }
serde_json = { version = "1.0" }
wit-bindgen-rt = { version = "0.40.0", features = ["bitflags"] }
base64 = { version = "0.22.1" }<|MERGE_RESOLUTION|>--- conflicted
+++ resolved
@@ -9,21 +9,18 @@
     "llm/ollama",
     "llm/openai",
     "llm/openrouter",
-<<<<<<< HEAD
     "web-search/web-search",
     "web-search/brave",
     "web-search/google",
     "web-search/serper",
     "web-search/tavily",
     "web-search/exa",
-=======
     "search/search",
     "search/elasticsearch",
     "search/algolia",
     "search/meilisearch",
     "search/opensearch",
     "search/typesense"
->>>>>>> 0a5f0135
 ]
 
 [profile.release]
