[workspace]
resolver = "2"

members = ["llm", "llm-anthropic", "llm-grok","llm-ollama", "llm-openai", "llm-openrouter"]

[profile.release]
debug = false
lto = true
opt-level = 's'

[workspace.dependencies]
<<<<<<< HEAD
base64 = "0.22.1"
golem-rust = "1.5.3"
=======
golem-rust = "1.5.5"
>>>>>>> 3ba40648
log = "0.4.27"
reqwest = { git = "https://github.com/golemcloud/reqwest", branch = "update-april-2025", features = ["json"] }
serde = { version = "1.0", features = ["derive"] }
serde_json = { version = "1.0" }
wit-bindgen-rt = { version = "0.40.0", features = ["bitflags"] }
base64 = { version = "0.22.1" }<|MERGE_RESOLUTION|>--- conflicted
+++ resolved
@@ -9,12 +9,8 @@
 opt-level = 's'
 
 [workspace.dependencies]
-<<<<<<< HEAD
 base64 = "0.22.1"
-golem-rust = "1.5.3"
-=======
 golem-rust = "1.5.5"
->>>>>>> 3ba40648
 log = "0.4.27"
 reqwest = { git = "https://github.com/golemcloud/reqwest", branch = "update-april-2025", features = ["json"] }
 serde = { version = "1.0", features = ["derive"] }
