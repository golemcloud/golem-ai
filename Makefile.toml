--- conflicted
+++ resolved
@@ -137,11 +137,7 @@
 
 is_portable = eq ${1} "--portable"
 
-<<<<<<< HEAD
-targets = array llm_openai llm_anthropic llm_grok llm_openrouter llm_ollama search_algolia search_elasticsearch search_meilisearch search_opensearch search_typesense
-=======
-targets = array llm_openai llm_anthropic llm_grok llm_openrouter llm_ollama llm_bedrock
->>>>>>> 534c146a
+targets = array llm_openai llm_anthropic llm_grok llm_openrouter llm_ollama  llm_bedrock search_algolia search_elasticsearch search_meilisearch search_opensearch search_typesense
 for target in ${targets}
     if is_portable
         cp target/wasm32-wasip1/debug/golem_${target}.wasm components/debug/golem_${target}-portable.wasm
@@ -157,11 +153,7 @@
 
 is_portable = eq ${1} "--portable"
 
-<<<<<<< HEAD
-targets = array llm_openai llm_anthropic llm_grok llm_openrouter llm_ollama search_algolia search_elasticsearch search_meilisearch search_opensearch search_typesense
-=======
-targets = array llm_openai llm_anthropic llm_grok llm_openrouter llm_ollama llm_bedrock
->>>>>>> 534c146a
+targets = array llm_openai llm_anthropic llm_grok llm_openrouter llm_ollama llm_bedrock search_algolia search_elasticsearch search_meilisearch search_opensearch search_typesense
 for target in ${targets}
     if is_portable
         cp target/wasm32-wasip1/release/golem_${target}.wasm components/release/golem_${target}-portable.wasm
